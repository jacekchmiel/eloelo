--- conflicted
+++ resolved
@@ -16,9 +16,7 @@
     pub timestamp: DateTime<Local>,
     pub winner: Vec<PlayerId>,
     pub loser: Vec<PlayerId>,
-<<<<<<< HEAD
     pub win_probability: f64,
-=======
     #[serde(default)]
     pub scale: WinScale,
     #[serde(default = "default_match_duration")]
@@ -41,7 +39,6 @@
 {
     let seconds = u64::deserialize(d)?;
     Ok(Duration::from_secs(seconds))
->>>>>>> f2276046
 }
 
 impl HistoryEntry {
@@ -69,12 +66,9 @@
             timestamp: DateTime::from(DateTime::UNIX_EPOCH),
             winner,
             loser,
-<<<<<<< HEAD
             win_probability,
-=======
             scale: WinScale::Even,
             duration: Duration::from_secs(45 * 60),
->>>>>>> f2276046
         }
     }
 }