--- conflicted
+++ resolved
@@ -211,12 +211,9 @@
                 timestamp: Local::now(),
                 winner,
                 loser,
-<<<<<<< HEAD
                 win_probability: 0.75, // TODO(spawek): Get a better estimate from UI or match length.
-=======
                 scale,
                 duration,
->>>>>>> f2276046
             };
             let _ =
                 append_history_entry(&self.selected_game, &history_entry).inspect_err(print_err); // TODO: proper error propagation
